from PySide6.QtWidgets import (
    QMainWindow, QWidget, QVBoxLayout, QHBoxLayout, QPushButton,
    QFileDialog, QTableView, QLabel, QLineEdit, QSpinBox,
    QCheckBox, QMessageBox, QProgressDialog, QGroupBox, QHeaderView,
    QTabWidget, QApplication
)
from PySide6.QtCore import Qt, QThread, Signal, Slot, QTimer
from PySide6.QtGui import QAction
import pandas as pd
import numpy as np
from multiprocessing import Pool, cpu_count
from gui.pandas_model import PandasModel
from gui.map_widget import MapWidget
from src.decoders.asterix_file_reader import AsterixFileReader
from src.exporters.asterix_exporter import AsterixExporter
from src.utils.asterix_filter import AsterixFilter

# ============================================================
# COLUMN DEFINITIONS FOR EACH CATEGORY
# ============================================================

CAT021_COLUMNS = [
    'CAT', 'SAC', 'SIC', 'Time', 'Time_sec',
    'LAT', 'LON', 'H(m)', 'H(ft)',
    'FL', 'TA', 'TI', 'BP', 'SIM', 'TST',
    'ATP', 'ARC', 'RC', 'DCR', 'GBS',
]


CAT048_COLUMNS = [
    'CAT', 'SAC', 'SIC', 'Time', 'Time_sec',
    'RHO', 'THETA', 'LAT', 'LON', 'H_WGS84',
    'FL', 'TA', 'TI',
    'TN', 'GS_TVP(kt)', 'GS_BDS(kt)', 'HDG',
    'TYP', 'SIM', 'RDP', 'SPI', 'RAB',
    'ModeS', 'BP', 'RA', 'TTA', 'TAR', 'TAS',
    'MG_HDG', 'IAS', 'MACH', 'BAR', 'IVV',
    'STAT_code', 'STAT',
]


# ============================================================
# WORKER FUNCTION (must be at module level for pickling)
# ============================================================

def process_records_chunk(records_chunk):
    """Decode a chunk of records and return a DataFrame (used by multiprocessing)."""
    from src.utils.handlers import decode_records
    from src.exporters.asterix_exporter import AsterixExporter
    from src.utils.qnh_corrector import QNHCorrector
    import pandas as pd

    try:
        decoded = decode_records(records_chunk)
<<<<<<< HEAD
        df_chunk = AsterixExporter.records_to_dataframe(decoded)
=======
        df_chunk = AsterixExporter.records_to_dataframe(decoded, apply_qnh=False)

        if not df_chunk.empty and 'FL' in df_chunk.columns:
            corrector = QNHCorrector()
            corrected_alts = []

            has_ta = 'TA' in df_chunk.columns
            has_bp = 'BP' in df_chunk.columns

            for row in df_chunk.itertuples():
                fl = getattr(row, 'FL', None)
                ta = getattr(row, 'TA', None) if has_ta else None
                bp = getattr(row, 'BP', None) if has_bp else None

                alt_ft = corrector.correct(ta, fl, bp)

                if alt_ft is None:
                    alt_ft = (fl * 100.0) if pd.notna(fl) else None

                corrected_alts.append(alt_ft)

            df_chunk['H(ft)'] = corrected_alts

>>>>>>> 59defb1c
        return df_chunk

    except Exception as e:
        import traceback
        print(f"Error in worker: {e}\n{traceback.format_exc()}")
        return pd.DataFrame()


# ============================================================
# BACKGROUND THREAD WITH MULTIPROCESSING
# ============================================================

class ProcessingThread(QThread):
    """Background worker to read and decode ASTERIX files with progress reporting.

    Can process sequentially or using multiprocessing depending on cores.
    """

    finished = Signal(pd.DataFrame)
    error = Signal(str)
    progress = Signal(int, str)

    def __init__(self, file_path, use_multiprocessing=True):
        """Configure worker with file path and chosen processing mode."""
        super().__init__()
        self.file_path = file_path
        self.use_multiprocessing = use_multiprocessing

        total_cores = cpu_count()

        if total_cores <= 2:
            self.n_workers = 1

        elif total_cores <= 4:
            self.n_workers = total_cores - 1

        else:
            self.n_workers = total_cores - 2

    def run(self):
        """Read, decode and aggregate records, emitting progress and final DataFrame."""

        try:
            self.progress.emit(5, "Counting records...")
            reader_count = AsterixFileReader(self.file_path)
            total_records = sum(1 for _ in reader_count.read_records())

            self.progress.emit(10, "Reading records...")
            reader_decode = AsterixFileReader(self.file_path)
            all_records = list(reader_decode.read_records())

            if self.use_multiprocessing and self.n_workers > 1:
                df_raw = self._process_parallel(all_records, total_records)

            else:
                df_raw = self._process_sequential(all_records, total_records)

            self.progress.emit(100, "Complete!")
            self.finished.emit(df_raw)

        except Exception as e:
            import traceback

            self.error.emit(f"{str(e)}\n\n{traceback.format_exc()}")

    def _process_sequential(self, all_records, total_records):
        """Decode records sequentially in batches, emitting progress updates."""

        self.progress.emit(15, "Processing records (single-core)...")
        BATCH_SIZE = 50000
        all_dfs = []
        total_processed = 0

        for i in range(0, len(all_records), BATCH_SIZE):
            batch = all_records[i:i + BATCH_SIZE]
            df_batch = process_records_chunk(batch)
            all_dfs.append(df_batch)

            total_processed += len(batch)
            progress_pct = 15 + int((total_processed / total_records) * 75)
            self.progress.emit(progress_pct, f"Processed {total_processed:,} / {total_records:,} records...")

        self.progress.emit(85, "Merging results...")
        df_merged = pd.concat(all_dfs, ignore_index=True)

        self.progress.emit(90, "Applying QNH correction...")
        df_corrected = self._apply_qnh_with_corrector(df_merged)

        return df_corrected

    def _process_parallel(self, all_records, total_records):
        """Decode records in parallel using a worker Pool, emitting progress."""

        self.progress.emit(15, f"Processing records ({self.n_workers} cores)...")
        chunk_size = max(10000, len(all_records) // (self.n_workers * 4))
        chunks = [all_records[i:i + chunk_size] for i in range(0, len(all_records), chunk_size)]

        all_dfs = []
        total_processed = 0

        with Pool(processes=self.n_workers) as pool:
            for df_chunk in pool.imap_unordered(process_records_chunk, chunks):
                if not df_chunk.empty:
                    all_dfs.append(df_chunk)

                total_processed += chunk_size
                progress_pct = 15 + min(int((total_processed / total_records) * 75), 75)
                self.progress.emit(
                    progress_pct,
                    f"Processed {min(total_processed, total_records):,} / {total_records:,} records..."
                )

        self.progress.emit(85, "Merging results...")
        df_merged = pd.concat(all_dfs, ignore_index=True)

        self.progress.emit(90, "Applying QNH correction...")
        df_corrected = self._apply_qnh_with_corrector(df_merged)

        return df_corrected

    def _apply_qnh_with_corrector(self, df: pd.DataFrame) -> pd.DataFrame:
        """Apply QNH correction using QNHCorrector (temporal state tracking)."""
        from src.utils.qnh_corrector import QNHCorrector

        if df.empty or 'FL' not in df.columns:
            return df

        # ✅ Sort by time and aircraft to ensure temporal order
        if 'Time_sec' in df.columns and 'TA' in df.columns:
            df = df.sort_values(['TA', 'Time_sec'], na_position='last').reset_index(drop=True)


        # ✅ Use new vectorized method
        corrector = QNHCorrector()
        df = corrector.correct_dataframe(df)

        return df

# ============================================================
# MAIN WINDOW
# ============================================================

class AsterixGUI(QMainWindow):
    """Main application window: loads files, shows table/map and manages filters."""

    def __init__(self):
        super().__init__()
        self.df_raw = None
        self.df_display = None
        self.model = None
        self.filters_dirty = False
        self.pending_filters = False
        self.p3_callsigns = None
        self.init_ui()

    def init_ui(self):
        """Set up menus, tabs, table view, map widget, and filter panels."""
        self.setWindowTitle("ASTERIX Unified Decoder & Viewer")
        self.setGeometry(100, 100, 1800, 1000)

        self.create_menu()

        central_widget = QWidget()
        self.setCentralWidget(central_widget)
        layout = QVBoxLayout(central_widget)

        load_toolbar = self.create_load_toolbar()
        layout.addLayout(load_toolbar)

        self.status_label = QLabel("Ready — Load an ASTERIX file to begin.")
        layout.addWidget(self.status_label)

        self.tabs = QTabWidget()

        table_widget = QWidget()
        table_layout = QVBoxLayout(table_widget)
        self.table = QTableView()
        self.table.setAlternatingRowColors(True)
        self.table.setSortingEnabled(True)
        self.table.setSelectionBehavior(QTableView.SelectionBehavior.SelectRows)
        table_layout.addWidget(self.table)
        self.tabs.addTab(table_widget, "📋 Table View")

        self.map_widget = MapWidget()
        self.map_widget.view_mode_changed = self.on_map_view_changed
        self.tabs.addTab(self.map_widget, "🗺 Map View")

        layout.addWidget(self.tabs)

        filter_layout = QHBoxLayout()
        filter_layout.addWidget(self.create_category_filter_panel())
        filter_layout.addWidget(self.create_detection_filter_panel())
        filter_layout.addWidget(self.create_altitude_filter_panel())
        filter_layout.addWidget(self.create_status_filter_panel())
        layout.addLayout(filter_layout)

        layout.addWidget(self.create_custom_filter_panel())

    def create_menu(self):
        """Create File menu with actions to open, export and exit."""

        menubar = self.menuBar()
        file_menu = menubar.addMenu("&File")

        open_action = QAction("📂 &Open ASTERIX File", self)
        open_action.setShortcut("Ctrl+O")
        open_action.triggered.connect(self.load_file)
        file_menu.addAction(open_action)

        export_action = QAction("💾 &Export CSV", self)
        export_action.setShortcut("Ctrl+E")
        export_action.triggered.connect(self.export_csv)
        file_menu.addAction(export_action)

        file_menu.addSeparator()
        exit_action = QAction("🚪 E&xit", self)
        exit_action.setShortcut("Ctrl+Q")
        exit_action.triggered.connect(self.close)
        file_menu.addAction(exit_action)

    def create_load_toolbar(self):
        """Build the top toolbar with load/apply/export/reset buttons."""

        layout = QHBoxLayout()
        self.load_btn = QPushButton("📁 Load ASTERIX File")
        self.load_btn.clicked.connect(self.load_file)
        layout.addWidget(self.load_btn)
        layout.addStretch()
        self.apply_btn = QPushButton("✅ Apply Filters")
        self.apply_btn.clicked.connect(self.apply_dynamic_filters)
        self.apply_btn.setEnabled(False)
        self.apply_btn.setStyleSheet(
            "QPushButton:enabled { background-color: #4CAF50; color: white; font-weight: bold; } "
            "QPushButton:disabled { background-color: #cccccc; color: white; }"
        )

        layout.addWidget(self.apply_btn)
        self.export_btn = QPushButton("💾 Export CSV")
        self.export_btn.clicked.connect(self.export_csv)
        self.export_btn.setEnabled(False)
        layout.addWidget(self.export_btn)
        self.reset_btn = QPushButton("🔄 Reset All Filters")
        self.reset_btn.clicked.connect(self.reset_filters)
        self.reset_btn.setEnabled(False)
        layout.addWidget(self.reset_btn)
        return layout

    def create_category_filter_panel(self):
        """Create category filter group (CAT021/CAT048 checkboxes)."""

        group = QGroupBox("📡 ASTERIX Category")
        layout = QVBoxLayout()
        self.cat021_check = QCheckBox("CAT021 (ADS-B)")
        self.cat021_check.setChecked(True)
        self.cat021_check.stateChanged.connect(self.on_filter_changed)
        layout.addWidget(self.cat021_check)
        self.cat048_check = QCheckBox("CAT048 (Radar)")
        self.cat048_check.setChecked(True)
        self.cat048_check.stateChanged.connect(self.on_filter_changed)
        layout.addWidget(self.cat048_check)
        group.setLayout(layout)
        return group

    def create_detection_filter_panel(self):
        """Create detection filter group (noise and fixed transponder filters)."""

        group = QGroupBox("🎯 Detection")
        layout = QVBoxLayout()
        self.white_noise_check = QCheckBox("Remove White Noise (PSR-only)")
        self.white_noise_check.setChecked(True)
        self.white_noise_check.stateChanged.connect(self.on_filter_changed)
        layout.addWidget(self.white_noise_check)
        self.fixed_transponder_check = QCheckBox("Remove Fixed Transponders (7777)")
        self.fixed_transponder_check.setChecked(True)
        self.fixed_transponder_check.stateChanged.connect(self.on_filter_changed)
        layout.addWidget(self.fixed_transponder_check)
        group.setLayout(layout)
        return group

    def create_altitude_filter_panel(self):
        """Create altitude filter group with min/max FL spinners."""

        group = QGroupBox("📏 Altitude")
        layout = QVBoxLayout()
        min_layout = QHBoxLayout()
        min_layout.addWidget(QLabel("Min FL:"))
        self.min_fl_spin = QSpinBox()
        self.min_fl_spin.setRange(0, 600)
        self.min_fl_spin.setValue(0)
        self.min_fl_spin.setMaximumWidth(80)
        self.min_fl_spin.valueChanged.connect(self.on_filter_changed)
        min_layout.addWidget(self.min_fl_spin)
        min_layout.addStretch()
        layout.addLayout(min_layout)
        max_layout = QHBoxLayout()
        max_layout.addWidget(QLabel("Max FL:"))
        self.max_fl_spin = QSpinBox()
        self.max_fl_spin.setRange(0, 600)
        self.max_fl_spin.setValue(600)
        self.max_fl_spin.setMaximumWidth(80)
        self.max_fl_spin.valueChanged.connect(self.on_filter_changed)
        max_layout.addWidget(self.max_fl_spin)
        max_layout.addStretch()
        layout.addLayout(max_layout)
        group.setLayout(layout)
        return group

    def create_status_filter_panel(self):
        """Create status filter group (airborne/on‑ground toggles)."""

        group = QGroupBox("✈️ Status")
        layout = QVBoxLayout()
        self.airborne_check = QCheckBox("Airborne Only")
        self.airborne_check.setChecked(False)
        self.airborne_check.stateChanged.connect(self.on_filter_changed)
        layout.addWidget(self.airborne_check)
        self.ground_check = QCheckBox("On Ground Only")
        self.ground_check.setChecked(False)
        self.ground_check.stateChanged.connect(self.on_filter_changed)
        layout.addWidget(self.ground_check)
        group.setLayout(layout)
        return group

    def create_custom_filter_panel(self):
        """Create custom filters (callsign, min speed, geo bounds, P3 Excel)."""

        group = QGroupBox("🔍 Custom Filters")
        layout = QHBoxLayout()

        layout.addWidget(QLabel("Callsign:"))
        self.callsign_input = QLineEdit()
        self.callsign_input.setPlaceholderText("e.g., RYR")
        self.callsign_input.setMaximumWidth(200)
        self.callsign_input.textChanged.connect(self.on_filter_changed)
        layout.addWidget(self.callsign_input)

        layout.addWidget(QLabel("Min Speed (kt):"))
        self.min_speed_spin = QSpinBox()
        self.min_speed_spin.setRange(0, 600)
        self.min_speed_spin.setValue(0)
        self.min_speed_spin.setMaximumWidth(80)
        self.min_speed_spin.valueChanged.connect(self.on_filter_changed)
        layout.addWidget(self.min_speed_spin)

        self.geo_filter_check = QCheckBox("Geographic Bounds (Barcelona)")
        self.geo_filter_check.setChecked(True)
        self.geo_filter_check.stateChanged.connect(self.on_filter_changed)
        layout.addWidget(self.geo_filter_check)

        layout.addSpacing(15)
        p3_layout = QVBoxLayout()
        p3_layout.setContentsMargins(0, 0, 0, 0)

        self.btn_load_p3 = QPushButton("📂 Load P3 Excel")
        self.btn_load_p3.clicked.connect(self.load_p3_excel)
        self.btn_load_p3.setFixedSize(110, 25)
        p3_layout.addWidget(self.btn_load_p3)

        self.check_p3_only = QCheckBox("Only P3 Take-offs")
        self.check_p3_only.setEnabled(False)
        self.check_p3_only.stateChanged.connect(self.on_filter_changed)
        p3_layout.addWidget(self.check_p3_only)

        self.check_show_separation = QCheckBox("📏 Show Separation")
        self.check_show_separation.setEnabled(False)
        self.check_show_separation.stateChanged.connect(self.update_map_separation)
        p3_layout.addWidget(self.check_show_separation)

        layout.addLayout(p3_layout)
        layout.addStretch()
        group.setLayout(layout)
        return group

    def load_p3_excel(self):
        """Load Excel file with departure list"""

        file_path, _ = QFileDialog.getOpenFileName(
            self, "Select P3 Departures Excel", "", "Excel Files (*.xlsx *.xls)"
        )
        if not file_path:
            return

        try:
            df_excel = pd.read_excel(file_path)

            if 'Indicativo' not in df_excel.columns:
                QMessageBox.warning(self, "Error", "El Excel no tiene columna 'Indicativo'.")
                return

            col_hora = next((c for c in df_excel.columns if 'Hora' in c or 'Time' in c or 'hora' in c), None)

            if not col_hora:
                QMessageBox.warning(self, "Error", "No se encuentra columna de Hora.")
                return

            if self.df_raw is not None and 'TI' in self.df_raw.columns:
                radar_callsigns = set(self.df_raw['TI'].dropna().astype(str).str.strip().str.upper())

            else:
                radar_callsigns = None

            def parse_time(t):
                """Parse time with Timedelta support"""

                if pd.isna(t):
                    return 999999

                try:
                    # Si es Timedelta (pandas)
                    if isinstance(t, pd.Timedelta):
                        return int(t.total_seconds())

                    # Si es timedelta (Python nativo)
                    if hasattr(t, 'total_seconds'):
                        return int(t.total_seconds())

                    # Si es string
                    if isinstance(t, str):
                        t = t.strip().split('.')[0]
                        if ':' in t:
                            parts = list(map(int, t.split(':')))
                            if len(parts) == 3:
                                return parts[0] * 3600 + parts[1] * 60 + parts[2]
                            elif len(parts) == 2:
                                return parts[0] * 60 + parts[1]

                    # Si es datetime/time
                    if hasattr(t, 'hour'):
                        return t.hour * 3600 + t.minute * 60 + t.second

                    # Si es número
                    if isinstance(t, (int, float)):
                        seconds = t * 86400
                        return int(seconds)

                except Exception:
                    return 999999

                return 999999

            df_excel['sec'] = df_excel[col_hora].apply(parse_time)
            df_excel['Indicativo_clean'] = df_excel['Indicativo'].astype(str).str.strip().str.upper()

            if radar_callsigns:
                df_excel = df_excel[df_excel['Indicativo_clean'].isin(radar_callsigns)]

            df_sorted = df_excel.sort_values('sec')

            schedule = list(zip(
                df_sorted['Indicativo_clean'],
                df_sorted['sec']
            ))

            if hasattr(self, 'map_widget'):
                self.map_widget.set_departure_schedule(schedule)

            self.p3_callsigns = set(df_sorted['Indicativo_clean'])

            self.check_p3_only.setEnabled(True)
            self.check_p3_only.setChecked(True)
            self.check_show_separation.setEnabled(True)
            self.btn_load_p3.setText("✅ Excel Loaded")
            self.btn_load_p3.setStyleSheet("background-color: #e8f5e9; color: #2e7d32; font-weight: bold;")
            self.status_label.setText(f"✅ Loaded {len(self.p3_callsigns)} flights from Excel (matched with radar).")
            self.on_filter_changed()

        except Exception as e:
            import traceback
            QMessageBox.critical(self, "Error", f"Error loading Excel:\n{str(e)}\n\n{traceback.format_exc()}")

    def update_map_separation(self):
        """Toggle separation visualization on the map based on checkbox state."""

        if hasattr(self, 'map_widget'):
            self.map_widget.set_separation_mode(self.check_show_separation.isChecked())

    def on_filter_changed(self):
        """Mark filters as dirty and update UI hints; enable Apply button when data loaded."""

        if self.df_raw is None:
            self.pending_filters = True

            if hasattr(self, 'status_label'):
                self.status_label.setText("⚙️ Filters selected — will apply after loading.")
            return

        self.filters_dirty = True
        self.apply_btn.setEnabled(True)
        self.status_label.setText("⚠️ Filters changed — click 'Apply Filters' to update.")

    def load_file(self):
        """Open file dialog and start background processing of selected ASTERIX file."""

        file_path, _ = QFileDialog.getOpenFileName(
            self, "Open ASTERIX File", "", "ASTERIX Files (*.ast);;All Files (*)"
        )
        if not file_path:
            return

        progress = QProgressDialog("Loading file...", "Cancel", 0, 100, self)
        progress.setWindowModality(Qt.WindowModality.WindowModal)
        progress.setAutoClose(True)
        self.thread = ProcessingThread(file_path)
        self.thread.finished.connect(self.on_load_complete)
        self.thread.error.connect(self.on_load_error)
        self.thread.progress.connect(lambda val, msg: (progress.setValue(val), progress.setLabelText(msg)))
        self.thread.start()

    @Slot(pd.DataFrame)
    def on_load_complete(self, df_raw):
        """Handle successful load: store data, enable actions and apply filters."""

        self.df_raw = df_raw
        self.df_display = df_raw
        self.export_btn.setEnabled(True)
        self.reset_btn.setEnabled(True)
        self.apply_btn.setEnabled(False)
        self.filters_dirty = False
        self.apply_dynamic_filters()

    @Slot(str)
    def on_load_error(self, msg):
        """Show error dialog when background loading fails."""

        QMessageBox.critical(self, "Error", f"Failed to load file:\n{msg}")

    def display_dataframe(self, df):
        """Populate the QTableView with the selected columns and auto-size headers."""

        if df is None or df.empty:
            return
        cat021_selected = self.cat021_check.isChecked()
        cat048_selected = self.cat048_check.isChecked()

        if cat021_selected and cat048_selected:
            df_display = df

        elif cat021_selected:
            cols = [col for col in CAT021_COLUMNS if col in df.columns]
            df_display = df[cols]

        else:
            cols = [col for col in CAT048_COLUMNS if col in df.columns]
            df_display = df[cols]

        self.model = PandasModel(df_display)
        self.table.setModel(self.model)
        header = self.table.horizontalHeader()

        for col in range(min(15, df_display.shape[1])):
            self.table.resizeColumnToContents(col)
        header.setSectionResizeMode(QHeaderView.ResizeMode.Interactive)

    def apply_dynamic_filters(self):
        """Apply all active filters to raw data, update table, map and status bar."""

        if self.df_raw is None:
            return
        self.setCursor(Qt.CursorShape.WaitCursor)

        try:
            df = self.df_raw

            if 'CAT' in df.columns:
                cat_mask = np.zeros(len(df), dtype=bool)

                if self.cat021_check.isChecked():
                    cat_mask |= (df['CAT'].to_numpy(copy=False) == 21)

                if self.cat048_check.isChecked():
                    cat_mask |= (df['CAT'].to_numpy(copy=False) == 48)

                df = df[cat_mask]

            if self.white_noise_check.isChecked():
                df = AsterixFilter.filter_white_noise(df)

            if self.fixed_transponder_check.isChecked():
                df = AsterixFilter.filter_fixed_transponders(df)

            min_fl = self.min_fl_spin.value()
            max_fl = self.max_fl_spin.value()

            if min_fl > 0 or max_fl < 600:
                df = AsterixFilter.filter_by_altitude(df, min_fl=min_fl, max_fl=max_fl)

            if self.airborne_check.isChecked():
                df = AsterixFilter.filter_airborne(df)

            if self.ground_check.isChecked():
                df = AsterixFilter.filter_on_ground(df)

            callsign_text = self.callsign_input.text().strip()
            if callsign_text and 'TI' in df.columns:
                df = AsterixFilter.filter_by_callsign(df, callsign_text)

            min_speed = self.min_speed_spin.value()
            if min_speed > 0:
                df = AsterixFilter.filter_by_speed(df, min_speed=min_speed)

            if self.geo_filter_check.isChecked():
                df = AsterixFilter.filter_by_geographic_bounds(df)

            if self.check_p3_only.isChecked() and self.p3_callsigns:
                if 'TI' in df.columns:
                    temp_ti = df['TI'].astype(str).str.strip().str.upper()
                    df = df[temp_ti.isin(self.p3_callsigns)]

            self.df_display = df

            cats_in_data = set(self.df_display['CAT'].unique()) if 'CAT' in self.df_display.columns else set()
            only_cat021 = (cats_in_data == {21})
            self.airborne_check.setEnabled(not only_cat021)
            self.ground_check.setEnabled(not only_cat021)

            if only_cat021:
                self.airborne_check.blockSignals(True)
                self.ground_check.blockSignals(True)
                self.airborne_check.setChecked(False)
                self.ground_check.setChecked(False)
                self.airborne_check.blockSignals(False)
                self.ground_check.blockSignals(False)

            self.display_dataframe(self.df_display)
            self.update_map()
            self.update_status_label()
            self.filters_dirty = False
            self.apply_btn.setEnabled(False)

        except Exception as e:
            QMessageBox.critical(self, "Filtering Error", f"Error applying filters:\n{str(e)}")

        finally:
            self.setCursor(Qt.CursorShape.ArrowCursor)

    def reset_filters(self):
        self.cat021_check.setChecked(True)
        self.cat048_check.setChecked(True)
        self.white_noise_check.setChecked(True)
        self.fixed_transponder_check.setChecked(True)
        self.min_fl_spin.setValue(0)
        self.max_fl_spin.setValue(600)
        self.airborne_check.setChecked(False)
        self.ground_check.setChecked(False)
        self.callsign_input.clear()
        self.min_speed_spin.setValue(0)
        self.geo_filter_check.setChecked(True)

        self.check_p3_only.setChecked(False)
        self.check_p3_only.setEnabled(False)
        self.check_show_separation.setChecked(False)
        self.check_show_separation.setEnabled(False)
        self.p3_callsigns = None
        self.btn_load_p3.setText("📂 Load P3 Excel")
        self.btn_load_p3.setStyleSheet("")

        self.apply_dynamic_filters()

    def update_map(self):

        if self.df_display is None or self.df_display.empty:
            return

        map_columns = ['LAT', 'LON', 'TI', 'TA', 'Time_sec', 'CAT', 'FL', 'H(ft)',
                       'Mode3/A', 'GS(kt)', 'GS_TVP(kt)', 'GS_BDS(kt)']
        available_cols = [col for col in map_columns if col in self.df_display.columns]

        if len(available_cols) < 3:
            return

        try:
            map_data = self.df_display[available_cols]
            self.map_widget.load_data(map_data)

        except Exception as e:
            print(f"❌ Error updating map: {str(e)}")

    def update_status_label(self):

        if self.df_display is None:
            return

        cat021_count = (self.df_display['CAT'] == 21).sum() if 'CAT' in self.df_display.columns else 0
        cat048_count = (self.df_display['CAT'] == 48).sum() if 'CAT' in self.df_display.columns else 0
        total_count = len(self.df_display)
        self.status_label.setText(
            f"📊 Displaying: {total_count:,} records (CAT021: {cat021_count:,}, CAT048: {cat048_count:,}) | Total: {total_count:,} records"
        )

    def export_csv(self):

        if self.df_display is None or self.df_display.empty:
            QMessageBox.warning(self, "Warning", "No data to export.")
            return

        file_path, _ = QFileDialog.getSaveFileName(
            self, "Export CSV", "asterix_filtered.csv", "CSV Files (*.csv)"
        )

        if not file_path:
            return

        try:
            AsterixExporter.export_to_csv(self.df_display, file_path)
            QMessageBox.information(
                self, "Export Complete",
                f"✅ Exported {len(self.df_display):,} records to:\n{file_path}"
            )

        except Exception as e:
            QMessageBox.critical(self, "Error", str(e))

    def on_map_view_changed(self, is_3d: bool):
        """Deshabilitar checkbox de separación en 3D"""

        if hasattr(self, 'check_show_separation'):

            if is_3d:
                self.check_show_separation.setEnabled(False)
                self.check_show_separation.setChecked(False)

            else:
                self.check_show_separation.setEnabled(bool(self.p3_callsigns))


if __name__ == '__main__':

    import multiprocessing
    import sys
    from PySide6.QtWidgets import QApplication

    multiprocessing.set_start_method('spawn', force=True)
    multiprocessing.freeze_support()

    app = QApplication(sys.argv)
    app.setStyle('Fusion')
    window = AsterixGUI()
    window.show()
    sys.exit(app.exec())<|MERGE_RESOLUTION|>--- conflicted
+++ resolved
@@ -18,14 +18,12 @@
 # ============================================================
 # COLUMN DEFINITIONS FOR EACH CATEGORY
 # ============================================================
-
 CAT021_COLUMNS = [
     'CAT', 'SAC', 'SIC', 'Time', 'Time_sec',
     'LAT', 'LON', 'H(m)', 'H(ft)',
     'FL', 'TA', 'TI', 'BP', 'SIM', 'TST',
     'ATP', 'ARC', 'RC', 'DCR', 'GBS',
 ]
-
 
 CAT048_COLUMNS = [
     'CAT', 'SAC', 'SIC', 'Time', 'Time_sec',
@@ -42,45 +40,16 @@
 # ============================================================
 # WORKER FUNCTION (must be at module level for pickling)
 # ============================================================
-
 def process_records_chunk(records_chunk):
     """Decode a chunk of records and return a DataFrame (used by multiprocessing)."""
     from src.utils.handlers import decode_records
     from src.exporters.asterix_exporter import AsterixExporter
-    from src.utils.qnh_corrector import QNHCorrector
     import pandas as pd
 
     try:
         decoded = decode_records(records_chunk)
-<<<<<<< HEAD
         df_chunk = AsterixExporter.records_to_dataframe(decoded)
-=======
-        df_chunk = AsterixExporter.records_to_dataframe(decoded, apply_qnh=False)
-
-        if not df_chunk.empty and 'FL' in df_chunk.columns:
-            corrector = QNHCorrector()
-            corrected_alts = []
-
-            has_ta = 'TA' in df_chunk.columns
-            has_bp = 'BP' in df_chunk.columns
-
-            for row in df_chunk.itertuples():
-                fl = getattr(row, 'FL', None)
-                ta = getattr(row, 'TA', None) if has_ta else None
-                bp = getattr(row, 'BP', None) if has_bp else None
-
-                alt_ft = corrector.correct(ta, fl, bp)
-
-                if alt_ft is None:
-                    alt_ft = (fl * 100.0) if pd.notna(fl) else None
-
-                corrected_alts.append(alt_ft)
-
-            df_chunk['H(ft)'] = corrected_alts
-
->>>>>>> 59defb1c
         return df_chunk
-
     except Exception as e:
         import traceback
         print(f"Error in worker: {e}\n{traceback.format_exc()}")
@@ -90,13 +59,11 @@
 # ============================================================
 # BACKGROUND THREAD WITH MULTIPROCESSING
 # ============================================================
-
 class ProcessingThread(QThread):
     """Background worker to read and decode ASTERIX files with progress reporting.
 
     Can process sequentially or using multiprocessing depending on cores.
     """
-
     finished = Signal(pd.DataFrame)
     error = Signal(str)
     progress = Signal(int, str)
@@ -108,19 +75,15 @@
         self.use_multiprocessing = use_multiprocessing
 
         total_cores = cpu_count()
-
         if total_cores <= 2:
             self.n_workers = 1
-
         elif total_cores <= 4:
             self.n_workers = total_cores - 1
-
         else:
             self.n_workers = total_cores - 2
 
     def run(self):
         """Read, decode and aggregate records, emitting progress and final DataFrame."""
-
         try:
             self.progress.emit(5, "Counting records...")
             reader_count = AsterixFileReader(self.file_path)
@@ -132,7 +95,6 @@
 
             if self.use_multiprocessing and self.n_workers > 1:
                 df_raw = self._process_parallel(all_records, total_records)
-
             else:
                 df_raw = self._process_sequential(all_records, total_records)
 
@@ -141,12 +103,10 @@
 
         except Exception as e:
             import traceback
-
             self.error.emit(f"{str(e)}\n\n{traceback.format_exc()}")
 
     def _process_sequential(self, all_records, total_records):
         """Decode records sequentially in batches, emitting progress updates."""
-
         self.progress.emit(15, "Processing records (single-core)...")
         BATCH_SIZE = 50000
         all_dfs = []
@@ -171,7 +131,6 @@
 
     def _process_parallel(self, all_records, total_records):
         """Decode records in parallel using a worker Pool, emitting progress."""
-
         self.progress.emit(15, f"Processing records ({self.n_workers} cores)...")
         chunk_size = max(10000, len(all_records) // (self.n_workers * 4))
         chunks = [all_records[i:i + chunk_size] for i in range(0, len(all_records), chunk_size)]
@@ -220,10 +179,8 @@
 # ============================================================
 # MAIN WINDOW
 # ============================================================
-
 class AsterixGUI(QMainWindow):
     """Main application window: loads files, shows table/map and manages filters."""
-
     def __init__(self):
         super().__init__()
         self.df_raw = None
@@ -279,7 +236,6 @@
 
     def create_menu(self):
         """Create File menu with actions to open, export and exit."""
-
         menubar = self.menuBar()
         file_menu = menubar.addMenu("&File")
 
@@ -301,7 +257,6 @@
 
     def create_load_toolbar(self):
         """Build the top toolbar with load/apply/export/reset buttons."""
-
         layout = QHBoxLayout()
         self.load_btn = QPushButton("📁 Load ASTERIX File")
         self.load_btn.clicked.connect(self.load_file)
@@ -314,7 +269,6 @@
             "QPushButton:enabled { background-color: #4CAF50; color: white; font-weight: bold; } "
             "QPushButton:disabled { background-color: #cccccc; color: white; }"
         )
-
         layout.addWidget(self.apply_btn)
         self.export_btn = QPushButton("💾 Export CSV")
         self.export_btn.clicked.connect(self.export_csv)
@@ -328,7 +282,6 @@
 
     def create_category_filter_panel(self):
         """Create category filter group (CAT021/CAT048 checkboxes)."""
-
         group = QGroupBox("📡 ASTERIX Category")
         layout = QVBoxLayout()
         self.cat021_check = QCheckBox("CAT021 (ADS-B)")
@@ -344,7 +297,6 @@
 
     def create_detection_filter_panel(self):
         """Create detection filter group (noise and fixed transponder filters)."""
-
         group = QGroupBox("🎯 Detection")
         layout = QVBoxLayout()
         self.white_noise_check = QCheckBox("Remove White Noise (PSR-only)")
@@ -360,7 +312,6 @@
 
     def create_altitude_filter_panel(self):
         """Create altitude filter group with min/max FL spinners."""
-
         group = QGroupBox("📏 Altitude")
         layout = QVBoxLayout()
         min_layout = QHBoxLayout()
@@ -388,7 +339,6 @@
 
     def create_status_filter_panel(self):
         """Create status filter group (airborne/on‑ground toggles)."""
-
         group = QGroupBox("✈️ Status")
         layout = QVBoxLayout()
         self.airborne_check = QCheckBox("Airborne Only")
@@ -404,7 +354,6 @@
 
     def create_custom_filter_panel(self):
         """Create custom filters (callsign, min speed, geo bounds, P3 Excel)."""
-
         group = QGroupBox("🔍 Custom Filters")
         layout = QHBoxLayout()
 
@@ -454,7 +403,6 @@
 
     def load_p3_excel(self):
         """Load Excel file with departure list"""
-
         file_path, _ = QFileDialog.getOpenFileName(
             self, "Select P3 Departures Excel", "", "Excel Files (*.xlsx *.xls)"
         )
@@ -469,20 +417,18 @@
                 return
 
             col_hora = next((c for c in df_excel.columns if 'Hora' in c or 'Time' in c or 'hora' in c), None)
-
             if not col_hora:
                 QMessageBox.warning(self, "Error", "No se encuentra columna de Hora.")
                 return
 
+            # Obtener callsigns que existen en el radar
             if self.df_raw is not None and 'TI' in self.df_raw.columns:
                 radar_callsigns = set(self.df_raw['TI'].dropna().astype(str).str.strip().str.upper())
-
             else:
                 radar_callsigns = None
 
             def parse_time(t):
                 """Parse time with Timedelta support"""
-
                 if pd.isna(t):
                     return 999999
 
@@ -522,6 +468,7 @@
             df_excel['sec'] = df_excel[col_hora].apply(parse_time)
             df_excel['Indicativo_clean'] = df_excel['Indicativo'].astype(str).str.strip().str.upper()
 
+            # FILTRAR: Solo vuelos que existen en el radar
             if radar_callsigns:
                 df_excel = df_excel[df_excel['Indicativo_clean'].isin(radar_callsigns)]
 
@@ -551,33 +498,27 @@
 
     def update_map_separation(self):
         """Toggle separation visualization on the map based on checkbox state."""
-
         if hasattr(self, 'map_widget'):
             self.map_widget.set_separation_mode(self.check_show_separation.isChecked())
 
     def on_filter_changed(self):
         """Mark filters as dirty and update UI hints; enable Apply button when data loaded."""
-
         if self.df_raw is None:
             self.pending_filters = True
-
             if hasattr(self, 'status_label'):
                 self.status_label.setText("⚙️ Filters selected — will apply after loading.")
             return
-
         self.filters_dirty = True
         self.apply_btn.setEnabled(True)
         self.status_label.setText("⚠️ Filters changed — click 'Apply Filters' to update.")
 
     def load_file(self):
         """Open file dialog and start background processing of selected ASTERIX file."""
-
         file_path, _ = QFileDialog.getOpenFileName(
             self, "Open ASTERIX File", "", "ASTERIX Files (*.ast);;All Files (*)"
         )
         if not file_path:
             return
-
         progress = QProgressDialog("Loading file...", "Cancel", 0, 100, self)
         progress.setWindowModality(Qt.WindowModality.WindowModal)
         progress.setAutoClose(True)
@@ -590,7 +531,6 @@
     @Slot(pd.DataFrame)
     def on_load_complete(self, df_raw):
         """Handle successful load: store data, enable actions and apply filters."""
-
         self.df_raw = df_raw
         self.df_display = df_raw
         self.export_btn.setEnabled(True)
@@ -602,55 +542,43 @@
     @Slot(str)
     def on_load_error(self, msg):
         """Show error dialog when background loading fails."""
-
         QMessageBox.critical(self, "Error", f"Failed to load file:\n{msg}")
 
     def display_dataframe(self, df):
         """Populate the QTableView with the selected columns and auto-size headers."""
-
         if df is None or df.empty:
             return
         cat021_selected = self.cat021_check.isChecked()
         cat048_selected = self.cat048_check.isChecked()
-
         if cat021_selected and cat048_selected:
             df_display = df
-
         elif cat021_selected:
             cols = [col for col in CAT021_COLUMNS if col in df.columns]
             df_display = df[cols]
-
         else:
             cols = [col for col in CAT048_COLUMNS if col in df.columns]
             df_display = df[cols]
-
         self.model = PandasModel(df_display)
         self.table.setModel(self.model)
         header = self.table.horizontalHeader()
-
         for col in range(min(15, df_display.shape[1])):
             self.table.resizeColumnToContents(col)
         header.setSectionResizeMode(QHeaderView.ResizeMode.Interactive)
 
     def apply_dynamic_filters(self):
         """Apply all active filters to raw data, update table, map and status bar."""
-
         if self.df_raw is None:
             return
         self.setCursor(Qt.CursorShape.WaitCursor)
-
         try:
             df = self.df_raw
 
             if 'CAT' in df.columns:
                 cat_mask = np.zeros(len(df), dtype=bool)
-
                 if self.cat021_check.isChecked():
                     cat_mask |= (df['CAT'].to_numpy(copy=False) == 21)
-
                 if self.cat048_check.isChecked():
                     cat_mask |= (df['CAT'].to_numpy(copy=False) == 48)
-
                 df = df[cat_mask]
 
             if self.white_noise_check.isChecked():
@@ -661,7 +589,6 @@
 
             min_fl = self.min_fl_spin.value()
             max_fl = self.max_fl_spin.value()
-
             if min_fl > 0 or max_fl < 600:
                 df = AsterixFilter.filter_by_altitude(df, min_fl=min_fl, max_fl=max_fl)
 
@@ -710,7 +637,6 @@
 
         except Exception as e:
             QMessageBox.critical(self, "Filtering Error", f"Error applying filters:\n{str(e)}")
-
         finally:
             self.setCursor(Qt.CursorShape.ArrowCursor)
 
@@ -738,29 +664,22 @@
         self.apply_dynamic_filters()
 
     def update_map(self):
-
         if self.df_display is None or self.df_display.empty:
             return
-
         map_columns = ['LAT', 'LON', 'TI', 'TA', 'Time_sec', 'CAT', 'FL', 'H(ft)',
                        'Mode3/A', 'GS(kt)', 'GS_TVP(kt)', 'GS_BDS(kt)']
         available_cols = [col for col in map_columns if col in self.df_display.columns]
-
         if len(available_cols) < 3:
             return
-
         try:
             map_data = self.df_display[available_cols]
             self.map_widget.load_data(map_data)
-
         except Exception as e:
             print(f"❌ Error updating map: {str(e)}")
 
     def update_status_label(self):
-
         if self.df_display is None:
             return
-
         cat021_count = (self.df_display['CAT'] == 21).sum() if 'CAT' in self.df_display.columns else 0
         cat048_count = (self.df_display['CAT'] == 48).sum() if 'CAT' in self.df_display.columns else 0
         total_count = len(self.df_display)
@@ -769,43 +688,35 @@
         )
 
     def export_csv(self):
-
         if self.df_display is None or self.df_display.empty:
             QMessageBox.warning(self, "Warning", "No data to export.")
             return
-
         file_path, _ = QFileDialog.getSaveFileName(
             self, "Export CSV", "asterix_filtered.csv", "CSV Files (*.csv)"
         )
-
         if not file_path:
             return
-
         try:
             AsterixExporter.export_to_csv(self.df_display, file_path)
             QMessageBox.information(
                 self, "Export Complete",
                 f"✅ Exported {len(self.df_display):,} records to:\n{file_path}"
             )
-
         except Exception as e:
             QMessageBox.critical(self, "Error", str(e))
 
     def on_map_view_changed(self, is_3d: bool):
         """Deshabilitar checkbox de separación en 3D"""
-
         if hasattr(self, 'check_show_separation'):
-
             if is_3d:
                 self.check_show_separation.setEnabled(False)
                 self.check_show_separation.setChecked(False)
-
             else:
                 self.check_show_separation.setEnabled(bool(self.p3_callsigns))
 
 
+
 if __name__ == '__main__':
-
     import multiprocessing
     import sys
     from PySide6.QtWidgets import QApplication
